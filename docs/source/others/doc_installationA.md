# Installation

The package has been tested on:
- Linux
- OSX (ARM & Intel)
- Windows

## Install procedure

### Virtual environment

To install the package it is recommended to first create a conda virtual environment:
```
conda create -n PhySO python=3.12
```
Supporting Python 3.8 - 3.12; other versions may also work.

And activate it:
```
conda activate PhySO
```

---

**Without Conda (Alternative)** : 

<<<<<<< HEAD
If you are unable to use conda, you can install the dependencies manually using `pip`.  
This approach is especially useful on some HPC systems where conda is not available.

Step-by-step instructions for this method are available in the  
[HPC installation guide](https://physo.readthedocs.io/en/latest/r_installation.html#hpc-compute-canada-users).
=======
If you are unable to use conda or prefer to use another environment manager, you can install the dependencies manually using `pip`:  
``` bash
pip install --no-index --upgrade pip
pip install torch >= 1.11.0
pip install numpy
pip install sympy
pip install pandas
pip install matplotlib
pip install scikit-learn
```
This approach is especially useful on some HPC systems, see the [HPC installation guide](https://physo.readthedocs.io/en/latest/r_installation.html#hpc-compute-canada-users).
>>>>>>> c01012f9

---


### Downloading

`physo` can be downloaded using git:
```
git clone https://github.com/WassimTenachi/PhySO
```

Or by direct downloading a zip of the repository: [here](https://github.com/WassimTenachi/PhySO/zipball/master)

### Dependencies
From the repository root:

Installing dependencies :
```
conda install --file requirements.txt
```

In order to simplify the installation process, since its first version, `physo` has been updated to have minimal very standard dependencies.

---

**NOTE** : `physo` supports CUDA but it should be noted that since the bottleneck of the code is free constant optimization, using CUDA (even on a very high-end GPU) does not improve performances over a CPU and tends to actually hinder performances.

---

### Installing PhySO

Installing `physo` to the environment (from the repository root):
```
python -m pip install -e . --no-deps
```

### Testing install

Import test:
```
python3
>>> import physo
```
This should result in `physo` being successfully imported.

Unit tests:

Running all unit tests except parallel mode ones (from the repository root):
```
python -m unittest discover -p "*UnitTest.py"
```
This should result in all tests being successfully passed.

Running all unit tests (from the repository root):
```
python -m unittest discover -p "*Test.py"
```
This  should take 5-15 min depending on your system (as if you have a lot of CPU cores, it will take longer to make the efficiency curves).

## Uninstalling
Uninstalling the package:
```
pip uninstall physo
```
Removing the conda environment:
```
conda deactivate
conda env remove -n PhySO
```<|MERGE_RESOLUTION|>--- conflicted
+++ resolved
@@ -24,13 +24,6 @@
 
 **Without Conda (Alternative)** : 
 
-<<<<<<< HEAD
-If you are unable to use conda, you can install the dependencies manually using `pip`.  
-This approach is especially useful on some HPC systems where conda is not available.
-
-Step-by-step instructions for this method are available in the  
-[HPC installation guide](https://physo.readthedocs.io/en/latest/r_installation.html#hpc-compute-canada-users).
-=======
 If you are unable to use conda or prefer to use another environment manager, you can install the dependencies manually using `pip`:  
 ``` bash
 pip install --no-index --upgrade pip
@@ -42,7 +35,6 @@
 pip install scikit-learn
 ```
 This approach is especially useful on some HPC systems, see the [HPC installation guide](https://physo.readthedocs.io/en/latest/r_installation.html#hpc-compute-canada-users).
->>>>>>> c01012f9
 
 ---
 
