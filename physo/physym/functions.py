--- conflicted
+++ resolved
@@ -209,11 +209,7 @@
     TokenOp (name = "n4"     , sympy_repr = "n4"     , arity = 1 , complexity = 1 , function = lambda x :torch.pow(x, 4)         ),
 
     # Custom binary operations
-<<<<<<< HEAD
-    TokenOp (name = "pow"     , sympy_repr = "^"   , arity = 2 , complexity = 1 , function = torch_pow                         ),
-=======
     TokenOp (name = "pow"     , sympy_repr = "**"    , arity = 2 , complexity = 1 , function = torch_pow                         ),
->>>>>>> c01012f9
 ]
 
 # ------------- protected functions -------------
@@ -300,11 +296,7 @@
     TokenOp (name = "n4"     , sympy_repr = "n4"     , arity = 1 , complexity = 1 , function = protected_n4     ),
 
     # Custom binary operations
-<<<<<<< HEAD
-    TokenOp (name = "pow"     , sympy_repr = "^"   , arity = 2 , complexity = 1 , function = protected_torch_pow   ),
-=======
     TokenOp (name = "pow"     , sympy_repr = "**"    , arity = 2 , complexity = 1 , function = protected_torch_pow   ),
->>>>>>> c01012f9
 
 ]
 
