from . import config0
from . import config0b
from . import config1
from . import config1b
from . import config2
from . import config2b
<<<<<<< HEAD
from . import config3
=======

from . import utils
>>>>>>> c6d763c2
<|MERGE_RESOLUTION|>--- conflicted
+++ resolved
@@ -4,9 +4,6 @@
 from . import config1b
 from . import config2
 from . import config2b
-<<<<<<< HEAD
 from . import config3
-=======
 
-from . import utils
->>>>>>> c6d763c2
+from . import utils