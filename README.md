
# $\Phi$-SO : Physical Symbolic Optimization

The physical symbolic optimization ( $\Phi$-SO ) package `physo` is a symbolic regression package that fully leverages physical units constraints in order to infer analytical physical laws from data points, searching in the space of functional forms. For more details see: [[Tenachi et al 2023]](https://arxiv.org/abs/2303.03192).

https://user-images.githubusercontent.com/63928316/225642347-a07127da-a84e-4af3-96f4-4c7fef5a673b.mp4


# Installation

The package has been tested on:
- Linux
- OSX (ARM & Intel)
- Windows

### Virtual environment

To install the package it is recommended to first create a conda virtual environment:
```
conda create -n PhySO python=3.8
```
And activate it:
```
conda activate PhySO
```
### Downloading

`physo` can be downloaded using git:
```
git clone https://github.com/WassimTenachi/PhySO
```
Or by direct downloading a zip of the repo:
```
https://github.com/WassimTenachi/PhySO/zipball/master
```

### Dependencies
From the repository root:

Installing essential dependencies :
```
conda install --file requirements.txt
```
Installing optional dependencies (for advanced debugging in tree representation) :
```
conda install --file requirements_display1.txt
```
```
pip install -r requirements_display2.txt
```

In addition, latex should be installed on the system.

#####  Side note regarding CUDA acceleration:

$\Phi$-SO supports CUDA but it should be noted that since the bottleneck of the code is free constant optimization, using CUDA (even on a very high-end GPU) does not improve performances over a CPU and can actually hinder performances.

### Installing $\Phi$-SO

Installing `physo` (from the repository root):
```
pip install -e .
```

### Testing install

#####  Import test:
```
python3
>>> import physo
```
This should result in `physo` being successfully imported.

#####  Unit tests:

Running all unit tests except parallel mode ones (from the repository root):
```
python -m unittest discover -p "*UnitTest.py"
```
This should result in all tests being successfully passed (except for program_display_UnitTest tests if optional dependencies were not installed).

Running all unit tests (from the repository root):
```
python -m unittest discover -p "*Test.py"
```
This  should take 5-15 min depending on your system (as if you have a lot of CPU cores, it will take longer to make the efficiency curves).

# Getting started

### Symbolic regression with default hyperparameters
Symbolic regression (SR) consists in the inference of a free-form symbolic analytical function $f: \mathbb{R}^n \longrightarrow \mathbb{R}$ that fits $y = f(x_0,..., x_n)$ given $(x_0,..., x_n, y)$ data.

Given a dataset $(x_0,..., x_n, y)$:
```
import numpy as np

z = np.random.uniform(-10, 10, 50)
v = np.random.uniform(-10, 10, 50)
X = np.stack((z, v), axis=0)
y = 1.234*9.807*z + 1.234*v**2
```
Where $X=(z,v)$, $z$ being a length of dimension $L^{1}, T^{0}, M^{0}$, v a velocity of dimension $L^{1}, T^{-1}, M^{0}$, $y=E$ if an energy of dimension $L^{2}, T^{-2}, M^{1}$.

Given the units input variables $(x_0,..., x_n)$ (here $(z, v)$ ), the root variable $y$ (here $E$) as well as free and fixed constants, you can run an SR task to recover $f$ via:
```
import physo

expression, logs = physo.SR(X, y,
                            X_units = [ [1, 0, 0] , [1, -1, 0] ],
                            y_units = [2, -2, 1],
                            fixed_consts       = [ 1.      ],
                            fixed_consts_units = [ [0,0,0] ],
                            free_consts_units  = [ [0, 0, 1] , [1, -2, 0] ],                          
)
```
(Allowing the use of a fixed constant $1$ of dimension $L^{0}, T^{0}, M^{0}$ (ie dimensionless) and free constants $m$ of dimension $L^{0}, T^{0}, M^{1}$ and $g$ of dimension $L^{1}, T^{-2}, M^{0}$.)

It should be noted that here the units vector are of size 3 (eg: `[1, 0, 0]`) as in this example the variables have units dependent on length, time and mass only.
However, units vectors can be of any size $\leq 7$ as long as it is consistent across X, y and constants, allowing the user to express any units (dependent on length, time, mass, temperature, electric current, amount of light, or amount of matter). 
In addition, dimensional analysis can be performed regardless of the order in which units are given, allowing the user to use any convention ([length, mass, time] or [mass, time, length] etc.) as long as it is consistent across X,y and constants.

It should also be noted that free constants search starts around 1. by default.
Therefore when using default hyperparameters, normalizing the data around an order of magnitude of 1 is strongly recommended.

Finally, please note that SR capabilities of `physo` are heavily dependent on hyperparameters, it is therefore recommended to tune hyperparameters to your own specific problem for doing science.
Summary of currently available hyperparameters configurations:

<div align="center">

| Configuration |                           Notes                           |
|:-------------:|:---------------------------------------------------------:|
|    config0    | Light config for demo purposes.                           |
|    config1    | Tuned on a few physical cases.                            |
|    config2    | [work in progress] Good starting point for doing science. |

</div>

By default, `config0` is used, however it is recommended to use the latest configuration currently available (`config1`) as a starting point for doing science by specifying it:

```
expression, logs = physo.SR(X, y,
                            X_units = [ [1, 0, 0] , [1, -1, 0] ],
                            y_units = [2, -2, 1],
                            fixed_consts       = [ 1.      ],
                            fixed_consts_units = [ [0,0,0] ],
                            free_consts_units  = [ [0, 0, 1] , [1, -2, 0] ],      
                            run_config = physo.config.config1.config1                    
)
```

You can also specify the choosable symbolic operations for the construction of $f$ and give the names of variables for display purposes by filling in optional arguments:
```
expression, logs = physo.SR(X, y,
                            X_names = [ "z"       , "v"        ],
                            X_units = [ [1, 0, 0] , [1, -1, 0] ],
                            y_name  = "E",
                            y_units = [2, -2, 1],
                            fixed_consts       = [ 1.      ],
                            fixed_consts_units = [ [0,0,0] ],
                            free_consts_names = [ "m"       , "g"        ],
                            free_consts_units = [ [0, 0, 1] , [1, -2, 0] ],
                            op_names = ["mul", "add", "sub", "div", "inv", "n2", "sqrt", "neg", "exp", "log", "sin", "cos"]
)
```

`physo.SR` saves monitoring curves, the pareto front (complexity vs accuracy optimums) and the logs.
It also returns the best fitting expression found during the search which can be inspected in regular infix notation (eg. in ascii or latex) via:

```
>>> print(expression.get_infix_pretty(do_simplify=True))
  ⎛       2⎞
m⋅⎝g⋅z + v ⎠
>>> print(expression.get_infix_latex(do_simplify=True))
'm \\left(g z + v^{2}\\right)'
```
Free constants can be inspected via:
```
>>> print(expression.free_const_values.cpu().detach().numpy())
array([9.80699996, 1.234     ])
```
`physo.SR` also returns the log of the run from which one can inspect Pareto front expressions:
```

for i, prog in enumerate(pareto_front_expressions):
    # Showing expression
    print(prog.get_infix_pretty(do_simplify=True))
    # Showing free constant
    free_consts = prog.free_const_values.detach().cpu().numpy()
    for j in range (len(free_consts)):
        print("%s = %f"%(prog.library.free_const_names[j], free_consts[j]))
    # Showing RMSE
    print("RMSE = {:e}".format(pareto_front_rmse[i]))
    print("-------------")
```
Returning:
```
   2
m⋅v 
g = 1.000000
m = 1.486251
RMSE = 6.510109e+01
-------------
g⋅m⋅z
g = 3.741130
m = 3.741130
RMSE = 5.696636e+01
-------------
  ⎛       2⎞
m⋅⎝g⋅z + v ⎠
g = 9.807000
m = 1.234000
RMSE = 1.675142e-07
-------------
```

This demo can be found in `demo/demo_quick_sr.ipynb`.

### Symbolic regression
[Coming soon] 
In the meantime you can have a look at our demo folder ! :)

### Custom symbolic optimization task
[Coming soon]

### Adding custom functions

1. Defining function token

If you want to add a custom choosable function to `physo`, you can do so by adding you own [Token](physo/physym/token.py) to the list `OPS_UNPROTECTED` in [functions.py](physo/physym/functions.py).

For example a token such as $f(x) = x^5$ can be added via:
```
OPS_UNPROTECTED = [
...
Token (name = "n5"     , sympy_repr = "n5"     , arity = 1 , complexity = 1 , var_type = 0, function = lambda x :torch.pow(x, 5)         ),
...
]
```
Where:
- `name` (str) is the name of the token (used for selecting it in the config of a run).
- `sympy_repr` (str) is the name of the token to use when producing the sympy / latex representation. 
- `arity` (int) is the number of arguments that the function takes.
- `complexity` (float) is the value to consider for expression complexity considerations (1 by default).
- `var_type` (int) is the type of token, it should always be 0 when defining functions like here.
- `function` (callable) is the function, it should be written in pytorch to support auto-differentiation.

More details about Token attributes can be found in the documentation of the Token object : [here](physo/physym/token.py)

2. Behavior in dimensional analysis

The newly added custom function should also be listed in its corresponding behavior (in the context of dimensional analysis) in the list of behaviors in [`OP_UNIT_BEHAVIORS_DICT`](physo/physym/functions.py).

3. Additional information

In addition, the custom function should be :
- Listed in [`TRIGONOMETRIC_OP`]((physo/physym/functions.py)) if it is a trigonometric operation (eg. cos, sinh, arcos etc.) so it can be treated as such by priors if necessary.
- Listed in [`INVERSE_OP_DICT`]((physo/physym/functions.py)) along with its corresponding inverse operation $f^{-1}$ if it has one (eg. arcos for cos) so they can be treated as such by priors if necessary.
- Listed in [`OP_POWER_VALUE_DICT`]((physo/physym/functions.py)) along with its power value (float) if it is a power token (eg. 0.5 for sqrt) so it can be used in dimensional analysis.

4. Protected version (optional)

If your custom function has a protected version ie. a version defined everywhere on $\mathbb{R}$ (eg. using $f(x) = log(abs(x))$ instead of $f(x) = log(x)$ ) to smooth expression search and avoid undefined rewards, you should also add the protected version in to the list `OPS_PROTECTED` in [functions.py](physo/physym/functions.py) with the similar attributes but with the protected version of the function for the `function` attribute.

5. Running the functions unit test (optional)

After adding a new function, running the functions unit test via `python ./physo/physym/tests/functions_UnitTest.py` is highly recommended.

If you found the function you have added useful, don't hesitate to make a pull request so other people can use it too !

# About computational performances

The main performance bottleneck of `physo` is free constant optimization, therefore, in non-parallel execution mode, performances are almost linearly dependent on the number of free constant optimization steps and on the number of trial expressions per epoch (ie. the batch size).

In addition, it should be noted that generating monitoring plots takes ~3s, therefore we suggest making monitoring plots every >10 epochs for low time / epoch cases. 

## Expected computational performances

Summary of expected performances with `physo` (in parallel mode):

| Time / epoch | Batch size | # free const | free const <br>opti steps | Example                             | Device                                    |
|--------------|------------|--------------|---------------------------|-------------------------------------|-------------------------------------------|
| ~5s          | 10k        | 2            | 15                        | eg: demo_damped_harmonic_oscillator | CPU: Intel W-2155 10c/20t <br>RAM: 128 Go |
| ~10s         | 10k        | 2            | 15                        | eg: demo_damped_harmonic_oscillator | CPU: Mac M1 <br>RAM: 16 Go                |
| ~30s         | 10k        | 2            | 15                        | eg: demo_damped_harmonic_oscillator | CPU: Intel i7 4770 <br>RAM: 16 Go         |
| ~250s        | 10k        | 2            | 15                        | eg: demo_damped_harmonic_oscillator | GPU: Nvidia GV100 <br>VRAM : 32 Go        |
| ~1s          | 1k         | 2            | 15                        | eg: demo_mechanical_energy          | CPU: Intel W-2155 10c/20t <br>RAM: 128 Go |
| ~6s          | 1k         | 2            | 15                        | eg: demo_mechanical_energy          | CPU: Mac M1 <br>RAM: 16 Go                |
| ~30s         | 1k         | 2            | 15                        | eg: demo_mechanical_energy          | CPU: Intel i7 4770 <br>RAM: 16 Go         |
| ~4s          | 1k         | 2            | 15                        | eg: demo_mechanical_energy          | GPU: Nvidia GV100 <br>VRAM : 32 Go        |

Please note that using a CPU typically results in higher performances than when using a GPU.

## Parallel mode

1. Parallel free constant optimization

Parallel constant optimization is enabled if and only if :
- The system is compatible (checked by `physo.physym.execute.ParallelExeAvailability`).
- `parallel_mode = True` in the reward computation configuration.
- `physo.physym.reward.USE_PARALLEL_OPTI_CONST = True`.

By default, both of these are true as parallel mode is typically faster for this task.
However, if you are using a batch size <10k, due to communication overhead it might be worth it to disable it for this task via:
```
physo.physym.reward.USE_PARALLEL_OPTI_CONST = False
```

2. Parallel reward computation

Parallel reward computation is enabled if and only if :
- The system is compatible (checked by `physo.physym.execute.ParallelExeAvailability`).
- `parallel_mode = True` in the reward computation configuration.
- `physo.physym.reward.USE_PARALLEL_EXE = True`.

By default, `physo.physym.reward.USE_PARALLEL_EXE = False`, i.e. parallelization is not used for this task due to communication overhead making it typically slower for such individually inexpensive tasks.
However, if you are using $>10^6$ data points it tends to be faster, so we recommend enabling it by setting:
```
physo.physym.reward.USE_PARALLEL_EXE = True
```

3. Miscellaneous

- Efficiency curves (nb. of CPUs vs individual task time) are produced by `execute_UnitTest.py` in a realistic toy case with batch size = 10k and $10^3$ data points.
- Parallel mode is not available from jupyter notebooks on spawn multiprocessing systems (typically MACs/Windows), run .py scripts on those.
- The use of `parallel_mode` can be managed in the configuration of the reward which can itself be managed through a hyperparameter config file (see `config` folder) which is handy for running a benchmark on an HPC with a predetermined number of CPUs.
- Disabling parallel mode entirely via `USE_PARALLEL_EXE=False` `USE_PARALLEL_OPTI_CONST=False` is recommended before running `physo` in a debugger.

4. Efficiency curve in a realistic case
<<<<<<< HEAD

<p align="center">
<img src="images/physo_parallel_efficiency.png" width=200/>
</p>
=======
   
![physo_parallel_efficiency](https://github.com/WassimTenachi/PhySO/assets/63928316/3336ff15-5e31-4699-a51e-a0fb6b3d59e0)
>>>>>>> 2b038ec2
Computational time optimizing free constants $\{a, b \}$ in $y = a \sin (b.x) + e^{-x}$ over 20 iterations using $10^3$ data points when running this task $10\ 000$ times in parallel on an Apple M1 CPU (a typically fast single core CPU) and an Intel Xeon W-2155 CPU (a typically high core count CPU).

# Uninstalling
Uninstalling the package.
```
conda deactivate
conda env remove -n PhySO
```

# Citing this work

```
@ARTICLE{2023arXiv230303192T,
       author = {{Tenachi}, Wassim and {Ibata}, Rodrigo and {Diakogiannis}, Foivos I.},
        title = "{Deep symbolic regression for physics guided by units constraints: toward the automated discovery of physical laws}",
      journal = {arXiv e-prints},
     keywords = {Astrophysics - Instrumentation and Methods for Astrophysics, Computer Science - Machine Learning, Physics - Computational Physics},
         year = 2023,
        month = mar,
          eid = {arXiv:2303.03192},
        pages = {arXiv:2303.03192},
          doi = {10.48550/arXiv.2303.03192},
archivePrefix = {arXiv},
       eprint = {2303.03192},
 primaryClass = {astro-ph.IM},
       adsurl = {https://ui.adsabs.harvard.edu/abs/2023arXiv230303192T},
      adsnote = {Provided by the SAO/NASA Astrophysics Data System}
}
```<|MERGE_RESOLUTION|>--- conflicted
+++ resolved
@@ -116,7 +116,7 @@
 (Allowing the use of a fixed constant $1$ of dimension $L^{0}, T^{0}, M^{0}$ (ie dimensionless) and free constants $m$ of dimension $L^{0}, T^{0}, M^{1}$ and $g$ of dimension $L^{1}, T^{-2}, M^{0}$.)
 
 It should be noted that here the units vector are of size 3 (eg: `[1, 0, 0]`) as in this example the variables have units dependent on length, time and mass only.
-However, units vectors can be of any size $\leq 7$ as long as it is consistent across X, y and constants, allowing the user to express any units (dependent on length, time, mass, temperature, electric current, amount of light, or amount of matter). 
+However, units vectors can be of any size $\leq 7$ as long as it is consistent across X, y and constants, allowing the user to express any units (dependent on length, time, mass, temperature, electric current, amount of light, or amount of matter).
 In addition, dimensional analysis can be performed regardless of the order in which units are given, allowing the user to use any convention ([length, mass, time] or [mass, time, length] etc.) as long as it is consistent across X,y and constants.
 
 It should also be noted that free constants search starts around 1. by default.
@@ -195,7 +195,7 @@
 Returning:
 ```
    2
-m⋅v 
+m⋅v
 g = 1.000000
 m = 1.486251
 RMSE = 6.510109e+01
@@ -216,7 +216,7 @@
 This demo can be found in `demo/demo_quick_sr.ipynb`.
 
 ### Symbolic regression
-[Coming soon] 
+[Coming soon]
 In the meantime you can have a look at our demo folder ! :)
 
 ### Custom symbolic optimization task
@@ -238,7 +238,7 @@
 ```
 Where:
 - `name` (str) is the name of the token (used for selecting it in the config of a run).
-- `sympy_repr` (str) is the name of the token to use when producing the sympy / latex representation. 
+- `sympy_repr` (str) is the name of the token to use when producing the sympy / latex representation.
 - `arity` (int) is the number of arguments that the function takes.
 - `complexity` (float) is the value to consider for expression complexity considerations (1 by default).
 - `var_type` (int) is the type of token, it should always be 0 when defining functions like here.
@@ -271,7 +271,7 @@
 
 The main performance bottleneck of `physo` is free constant optimization, therefore, in non-parallel execution mode, performances are almost linearly dependent on the number of free constant optimization steps and on the number of trial expressions per epoch (ie. the batch size).
 
-In addition, it should be noted that generating monitoring plots takes ~3s, therefore we suggest making monitoring plots every >10 epochs for low time / epoch cases. 
+In addition, it should be noted that generating monitoring plots takes ~3s, therefore we suggest making monitoring plots every >10 epochs for low time / epoch cases.
 
 ## Expected computational performances
 
@@ -326,15 +326,10 @@
 - Disabling parallel mode entirely via `USE_PARALLEL_EXE=False` `USE_PARALLEL_OPTI_CONST=False` is recommended before running `physo` in a debugger.
 
 4. Efficiency curve in a realistic case
-<<<<<<< HEAD
 
 <p align="center">
 <img src="images/physo_parallel_efficiency.png" width=200/>
 </p>
-=======
-   
-![physo_parallel_efficiency](https://github.com/WassimTenachi/PhySO/assets/63928316/3336ff15-5e31-4699-a51e-a0fb6b3d59e0)
->>>>>>> 2b038ec2
 Computational time optimizing free constants $\{a, b \}$ in $y = a \sin (b.x) + e^{-x}$ over 20 iterations using $10^3$ data points when running this task $10\ 000$ times in parallel on an Apple M1 CPU (a typically fast single core CPU) and an Intel Xeon W-2155 CPU (a typically high core count CPU).
 
 # Uninstalling
