
# $\Phi$-SO : Physical Symbolic Optimization

The physical symbolic optimization ( $\Phi$-SO ) package `physo` is a symbolic regression package that fully leverages physical units constraints in order to infer analytical physical laws from data points, searching in the space of functional forms. For more details see: [[Tenachi et al 2023]](https://arxiv.org/abs/2303.03192).

$\Phi$-SO recovering the equation for a damped harmonic oscillator:

https://github.com/WassimTenachi/PhySO/assets/63928316/655b0eea-70ba-4975-8a80-00553a6e2786

Performances on the standard Feynman benchmark from [SRBench]([physo/physym/token.py](https://github.com/cavalab/srbench/tree/master)) comprising 120 expressions from the Feynman Lectures on Physics against popular SR packages.

$\Phi$-SO achieves state-of-the-art performance in the presence of noise (exceeding 0.1%) and shows robust performances even in the presence of substantial (10%) noise.

![feynman_results](https://github.com/WassimTenachi/PhySO/assets/63928316/bbb051a2-2737-40ca-bfbf-ed185c48aa71)

# Installation

The package has been tested on:
- Linux
- OSX (ARM & Intel)
- Windows

### Virtual environment

To install the package it is recommended to first create a conda virtual environment:
```
conda create -n PhySO python=3.8
```
And activate it:
```
conda activate PhySO
```
### Downloading

`physo` can be downloaded using git:
```
git clone https://github.com/WassimTenachi/PhySO
```
Or by direct downloading a zip of the repo:
```
https://github.com/WassimTenachi/PhySO/zipball/master
```

### Dependencies
From the repository root:

Installing essential dependencies :
```
conda install --file requirements.txt
```
Installing optional dependencies (for advanced debugging in tree representation) :
```
conda install --file requirements_display1.txt
```
```
pip install -r requirements_display2.txt
```

In addition, latex should be installed on the system.

#####  Side note regarding CUDA acceleration:

$\Phi$-SO supports CUDA but it should be noted that since the bottleneck of the code is free constant optimization, using CUDA (even on a very high-end GPU) does not improve performances over a CPU and can actually hinder performances.

### Installing $\Phi$-SO

Installing `physo` (from the repository root):
```
pip install -e .
```

### Testing install

#####  Import test:
```
python3
>>> import physo
```
This should result in `physo` being successfully imported.

#####  Unit tests:

Running all unit tests except parallel mode ones (from the repository root):
```
python -m unittest discover -p "*UnitTest.py"
```
This should result in all tests being successfully passed (except for program_display_UnitTest tests if optional dependencies were not installed).

Running all unit tests (from the repository root):
```
python -m unittest discover -p "*Test.py"
```
This  should take 5-15 min depending on your system (as if you have a lot of CPU cores, it will take longer to make the efficiency curves).

# Getting started

### Symbolic regression with default hyperparameters
Symbolic regression (SR) consists in the inference of a free-form symbolic analytical function $f: \mathbb{R}^n \longrightarrow \mathbb{R}$ that fits $y = f(x_0,..., x_n)$ given $(x_0,..., x_n, y)$ data.

Given a dataset $(x_0,..., x_n, y)$:
```
import numpy as np

z = np.random.uniform(-10, 10, 50)
v = np.random.uniform(-10, 10, 50)
X = np.stack((z, v), axis=0)
y = 1.234*9.807*z + 1.234*v**2
```
Where $X=(z,v)$, $z$ being a length of dimension $L^{1}, T^{0}, M^{0}$, v a velocity of dimension $L^{1}, T^{-1}, M^{0}$, $y=E$ if an energy of dimension $L^{2}, T^{-2}, M^{1}$.

Given the units input variables $(x_0,..., x_n)$ (here $(z, v)$ ), the root variable $y$ (here $E$) as well as free and fixed constants, you can run an SR task to recover $f$ via:
```
import physo

expression, logs = physo.SR(X, y,
                            X_units = [ [1, 0, 0] , [1, -1, 0] ],
                            y_units = [2, -2, 1],
                            fixed_consts       = [ 1.      ],
                            fixed_consts_units = [ [0,0,0] ],
                            free_consts_units  = [ [0, 0, 1] , [1, -2, 0] ],                          
)
```
(Allowing the use of a fixed constant $1$ of dimension $L^{0}, T^{0}, M^{0}$ (ie dimensionless) and free constants $m$ of dimension $L^{0}, T^{0}, M^{1}$ and $g$ of dimension $L^{1}, T^{-2}, M^{0}$.)

It should be noted that here the units vector are of size 3 (eg: `[1, 0, 0]`) as in this example the variables have units dependent on length, time and mass only.
However, units vectors can be of any size $\leq 7$ as long as it is consistent across X, y and constants, allowing the user to express any units (dependent on length, time, mass, temperature, electric current, amount of light, or amount of matter).
In addition, dimensional analysis can be performed regardless of the order in which units are given, allowing the user to use any convention ([length, mass, time] or [mass, time, length] etc.) as long as it is consistent across X,y and constants.

It should also be noted that free constants search starts around 1. by default.
Therefore when using default hyperparameters, normalizing the data around an order of magnitude of 1 is strongly recommended.

Finally, please note that SR capabilities of `physo` are heavily dependent on hyperparameters, it is therefore recommended to tune hyperparameters to your own specific problem for doing science.
Summary of currently available hyperparameters configurations:

<div align="center">

| Configuration |                           Notes                           |
|:-------------:|:---------------------------------------------------------:|
|    config0    | Light config for demo purposes.                           |
|    config1    | Tuned on a few physical cases.                            |
|    config2    | [work in progress] Good starting point for doing science. |

</div>

By default, `config0` is used, however it is recommended to use the latest configuration currently available (`config1`) as a starting point for doing science by specifying it:

```
expression, logs = physo.SR(X, y,
                            X_units = [ [1, 0, 0] , [1, -1, 0] ],
                            y_units = [2, -2, 1],
                            fixed_consts       = [ 1.      ],
                            fixed_consts_units = [ [0,0,0] ],
                            free_consts_units  = [ [0, 0, 1] , [1, -2, 0] ],      
                            run_config = physo.config.config1.config1                    
)
```

You can also specify the choosable symbolic operations for the construction of $f$ and give the names of variables for display purposes by filling in optional arguments:
```
expression, logs = physo.SR(X, y,
                            X_names = [ "z"       , "v"        ],
                            X_units = [ [1, 0, 0] , [1, -1, 0] ],
                            y_name  = "E",
                            y_units = [2, -2, 1],
                            fixed_consts       = [ 1.      ],
                            fixed_consts_units = [ [0,0,0] ],
                            free_consts_names = [ "m"       , "g"        ],
                            free_consts_units = [ [0, 0, 1] , [1, -2, 0] ],
                            op_names = ["mul", "add", "sub", "div", "inv", "n2", "sqrt", "neg", "exp", "log", "sin", "cos"]
)
```

`physo.SR` saves monitoring curves, the pareto front (complexity vs accuracy optimums) and the logs.
It also returns the best fitting expression found during the search which can be inspected in regular infix notation (eg. in ascii or latex) via:

```
>>> print(expression.get_infix_pretty(do_simplify=True))
  ⎛       2⎞
m⋅⎝g⋅z + v ⎠
>>> print(expression.get_infix_latex(do_simplify=True))
'm \\left(g z + v^{2}\\right)'
```
Free constants can be inspected via:
```
>>> print(expression.free_const_values.cpu().detach().numpy())
array([9.80699996, 1.234     ])
```
`physo.SR` also returns the log of the run from which one can inspect Pareto front expressions:
```

for i, prog in enumerate(pareto_front_expressions):
    # Showing expression
    print(prog.get_infix_pretty(do_simplify=True))
    # Showing free constant
    free_consts = prog.free_const_values.detach().cpu().numpy()
    for j in range (len(free_consts)):
        print("%s = %f"%(prog.library.free_const_names[j], free_consts[j]))
    # Showing RMSE
    print("RMSE = {:e}".format(pareto_front_rmse[i]))
    print("-------------")
```
Returning:
```
   2
m⋅v
g = 1.000000
m = 1.486251
RMSE = 6.510109e+01
-------------
g⋅m⋅z
g = 3.741130
m = 3.741130
RMSE = 5.696636e+01
-------------
  ⎛       2⎞
m⋅⎝g⋅z + v ⎠
g = 9.807000
m = 1.234000
RMSE = 1.675142e-07
-------------
```

<<<<<<< HEAD
In addition, `physo.SR` can create log files which can be inspected later on.
Pareto front expressions and their constants can be loaded into a list of sympy expressions via:
```
sympy_expressions = physo.read_pareto_csv("SR_curves_pareto.csv")
```

This demo can be found in `demo/demo_quick_sr.ipynb`.
=======
This demo can be found in `demos/demos_sr/demo_quick_sr.ipynb`.
>>>>>>> 3d296687

### Symbolic regression
[Coming soon]
In the meantime you can have a look at our demo folder ! :)

### Custom symbolic optimization task
[Coming soon]

### Adding custom functions

1. Defining function token

If you want to add a custom choosable function to `physo`, you can do so by adding you own [Token](physo/physym/token.py) to the list `OPS_UNPROTECTED` in [functions.py](physo/physym/functions.py).

For example a token such as $f(x) = x^5$ can be added via:
```
OPS_UNPROTECTED = [
...
Token (name = "n5"     , sympy_repr = "n5"     , arity = 1 , complexity = 1 , var_type = 0, function = lambda x :torch.pow(x, 5)         ),
...
]
```
Where:
- `name` (str) is the name of the token (used for selecting it in the config of a run).
- `sympy_repr` (str) is the name of the token to use when producing the sympy / latex representation.
- `arity` (int) is the number of arguments that the function takes.
- `complexity` (float) is the value to consider for expression complexity considerations (1 by default).
- `var_type` (int) is the type of token, it should always be 0 when defining functions like here.
- `function` (callable) is the function, it should be written in pytorch to support auto-differentiation.

More details about Token attributes can be found in the documentation of the Token object : [here](physo/physym/token.py)

2. Behavior in dimensional analysis

The newly added custom function should also be listed in its corresponding behavior (in the context of dimensional analysis) in the list of behaviors in [`OP_UNIT_BEHAVIORS_DICT`](physo/physym/functions.py).

3. Additional information

In addition, the custom function should be :
- Listed in [`TRIGONOMETRIC_OP`]((physo/physym/functions.py)) if it is a trigonometric operation (eg. cos, sinh, arcos etc.) so it can be treated as such by priors if necessary.
- Listed in [`INVERSE_OP_DICT`]((physo/physym/functions.py)) along with its corresponding inverse operation $f^{-1}$ if it has one (eg. arcos for cos) so they can be treated as such by priors if necessary.
- Listed in [`OP_POWER_VALUE_DICT`]((physo/physym/functions.py)) along with its power value (float) if it is a power token (eg. 0.5 for sqrt) so it can be used in dimensional analysis.

4. Protected version (optional)

If your custom function has a protected version ie. a version defined everywhere on $\mathbb{R}$ (eg. using $f(x) = log(abs(x))$ instead of $f(x) = log(x)$ ) to smooth expression search and avoid undefined rewards, you should also add the protected version in to the list `OPS_PROTECTED` in [functions.py](physo/physym/functions.py) with the similar attributes but with the protected version of the function for the `function` attribute.

5. Running the functions unit test (optional)

After adding a new function, running the functions unit test via `python ./physo/physym/tests/functions_UnitTest.py` is highly recommended.

If you found the function you have added useful, don't hesitate to make a pull request so other people can use it too !

# About computational performances

The main performance bottleneck of `physo` is free constant optimization, therefore, in non-parallel execution mode, performances are almost linearly dependent on the number of free constant optimization steps and on the number of trial expressions per epoch (ie. the batch size).

In addition, it should be noted that generating monitoring plots takes ~3s, therefore we suggest making monitoring plots every >10 epochs for low time / epoch cases.

## Expected computational performances

Summary of expected performances with `physo` (in parallel mode):

| Time / epoch | Batch size | # free const | free const <br>opti steps | Example                             | Device                                    |
|--------------|------------|--------------|---------------------------|-------------------------------------|-------------------------------------------|
| ~5s          | 10k        | 2            | 15                        | eg: demo_damped_harmonic_oscillator | CPU: Intel W-2155 10c/20t <br>RAM: 128 Go |
| ~10s         | 10k        | 2            | 15                        | eg: demo_damped_harmonic_oscillator | CPU: Mac M1 <br>RAM: 16 Go                |
| ~30s         | 10k        | 2            | 15                        | eg: demo_damped_harmonic_oscillator | CPU: Intel i7 4770 <br>RAM: 16 Go         |
| ~250s        | 10k        | 2            | 15                        | eg: demo_damped_harmonic_oscillator | GPU: Nvidia GV100 <br>VRAM : 32 Go        |
| ~1s          | 1k         | 2            | 15                        | eg: demo_mechanical_energy          | CPU: Intel W-2155 10c/20t <br>RAM: 128 Go |
| ~6s          | 1k         | 2            | 15                        | eg: demo_mechanical_energy          | CPU: Mac M1 <br>RAM: 16 Go                |
| ~30s         | 1k         | 2            | 15                        | eg: demo_mechanical_energy          | CPU: Intel i7 4770 <br>RAM: 16 Go         |
| ~4s          | 1k         | 2            | 15                        | eg: demo_mechanical_energy          | GPU: Nvidia GV100 <br>VRAM : 32 Go        |

Please note that using a CPU typically results in higher performances than when using a GPU.

## Parallel mode

1. Parallel free constant optimization

Parallel constant optimization is enabled if and only if :
- The system is compatible (checked by `physo.physym.execute.ParallelExeAvailability`).
- `parallel_mode = True` in the reward computation configuration.
- `physo.physym.reward.USE_PARALLEL_OPTI_CONST = True`.

By default, both of these are true as parallel mode is typically faster for this task.
However, if you are using a batch size <10k, due to communication overhead it might be worth it to disable it for this task via:
```
physo.physym.reward.USE_PARALLEL_OPTI_CONST = False
```

2. Parallel reward computation

Parallel reward computation is enabled if and only if :
- The system is compatible (checked by `physo.physym.execute.ParallelExeAvailability`).
- `parallel_mode = True` in the reward computation configuration.
- `physo.physym.reward.USE_PARALLEL_EXE = True`.

By default, `physo.physym.reward.USE_PARALLEL_EXE = False`, i.e. parallelization is not used for this task due to communication overhead making it typically slower for such individually inexpensive tasks.
However, if you are using $>10^6$ data points it tends to be faster, so we recommend enabling it by setting:
```
physo.physym.reward.USE_PARALLEL_EXE = True
```

3. Miscellaneous

- Efficiency curves (nb. of CPUs vs individual task time) are produced by `execute_UnitTest.py` in a realistic toy case with batch size = 10k and $10^3$ data points.
- Parallel mode is not available from jupyter notebooks on spawn multiprocessing systems (typically MACs/Windows), run .py scripts on those.
- The use of `parallel_mode` can be managed in the configuration of the reward which can itself be managed through a hyperparameter config file (see `config` folder) which is handy for running a benchmark on an HPC with a predetermined number of CPUs.
- Disabling parallel mode entirely via `USE_PARALLEL_EXE=False` `USE_PARALLEL_OPTI_CONST=False` is recommended before running `physo` in a debugger.

4. Efficiency curve in a realistic case

<p align="center">
<img src="images/physo_parallel_efficiency.png" width=400/>
</p>

Computational time optimizing free constants $\{a, b \}$ in $y = a \sin (b.x) + e^{-x}$ over 20 iterations using $10^3$ data points when running this task $10\ 000$ times in parallel on an Apple M1 CPU (a typically fast single core CPU) and an Intel Xeon W-2155 CPU (a typically high core count CPU).

# Uninstalling
Uninstalling the package.
```
conda deactivate
conda env remove -n PhySO
```

# Citing this work

```
@ARTICLE{2023arXiv230303192T,
       author = {{Tenachi}, Wassim and {Ibata}, Rodrigo and {Diakogiannis}, Foivos I.},
        title = "{Deep symbolic regression for physics guided by units constraints: toward the automated discovery of physical laws}",
      journal = {arXiv e-prints},
     keywords = {Astrophysics - Instrumentation and Methods for Astrophysics, Computer Science - Machine Learning, Physics - Computational Physics},
         year = 2023,
        month = mar,
          eid = {arXiv:2303.03192},
        pages = {arXiv:2303.03192},
          doi = {10.48550/arXiv.2303.03192},
archivePrefix = {arXiv},
       eprint = {2303.03192},
 primaryClass = {astro-ph.IM},
       adsurl = {https://ui.adsabs.harvard.edu/abs/2023arXiv230303192T},
      adsnote = {Provided by the SAO/NASA Astrophysics Data System}
}
```<|MERGE_RESOLUTION|>--- conflicted
+++ resolved
@@ -220,17 +220,13 @@
 -------------
 ```
 
-<<<<<<< HEAD
 In addition, `physo.SR` can create log files which can be inspected later on.
 Pareto front expressions and their constants can be loaded into a list of sympy expressions via:
 ```
 sympy_expressions = physo.read_pareto_csv("SR_curves_pareto.csv")
 ```
 
-This demo can be found in `demo/demo_quick_sr.ipynb`.
-=======
 This demo can be found in `demos/demos_sr/demo_quick_sr.ipynb`.
->>>>>>> 3d296687
 
 ### Symbolic regression
 [Coming soon]
